--- conflicted
+++ resolved
@@ -62,11 +62,7 @@
 		unstash 'vsix';
 		withCredentials([[$class: 'StringBinding', credentialsId: 'vscode_java_marketplace', variable: 'TOKEN']]) {
 			def vsix = findFiles(glob: '**.vsix')
-<<<<<<< HEAD
-			sh 'vsce publish -p ${TOKEN} --packagePath' + " ${vsix[0].path}"
-=======
-			sh "vsce publish -p ${TOKEN} --packagePath ${vsix[0].path}"
->>>>>>> b322b65b
+			sh 'vsce publish -p ${TOKEN} --packagePath ${vsix[0].path}'
 		}
 		archive includes:"**.vsix"
 	}//if publishMarketPlace
